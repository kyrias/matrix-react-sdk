{
  "name": "matrix-react-sdk",
  "version": "0.2.0",
  "description": "SDK for matrix.org using React",
  "author": "matrix.org",
  "repository": {
    "type": "git",
    "url": "https://github.com/matrix-org/matrix-react-sdk"
  },
  "license": "Apache-2.0",
  "main": "lib/index.js",
  "bin": {
    "reskindex": "./reskindex.js"
  },
  "scripts": {
    "reskindex": "reskindex -h header",
    "build": "babel src -d lib --source-maps",
    "start": "babel src -w -d lib --source-maps",
    "clean": "rimraf lib",
    "prepublish": "npm run build; git rev-parse HEAD > git-revision.txt"
  },
  "dependencies": {
    "classnames": "^2.1.2",
    "favico.js": "^0.3.10",
    "filesize": "^3.1.2",
    "flux": "^2.0.3",
    "glob": "^5.0.14",
    "highlight.js": "^8.9.1",
    "linkifyjs": "^2.0.0-beta.4",
    "marked": "^0.3.5",
    "matrix-js-sdk": "matrix-org/matrix-js-sdk#develop",
    "optimist": "^0.6.1",
    "q": "^1.4.1",
    "react": "^0.14.2",
    "react-dom": "^0.14.2",
<<<<<<< HEAD
    "react-gemini-scrollbar": "matrix-org/react-gemini-scrollbar#3ee2648",
=======
    "react-gemini-scrollbar": "matrix-org/react-gemini-scrollbar#8c29605",
>>>>>>> 0598092f
    "sanitize-html": "^1.11.1",
    "velocity-animate": "^1.2.3",
    "velocity-ui-pack": "^1.2.2"
  },
  "//deps": "The loader packages are here because webpack in a project that depends on us needs them in this package's node_modules folder",
  "//depsbuglink": "https://github.com/webpack/webpack/issues/1472",
  "devDependencies": {
    "babel": "^5.8.23",
    "json-loader": "^0.5.3",
    "require-json": "0.0.1",
    "rimraf": "^2.4.3",
    "source-map-loader": "^0.1.5"
  }
}<|MERGE_RESOLUTION|>--- conflicted
+++ resolved
@@ -33,11 +33,7 @@
     "q": "^1.4.1",
     "react": "^0.14.2",
     "react-dom": "^0.14.2",
-<<<<<<< HEAD
-    "react-gemini-scrollbar": "matrix-org/react-gemini-scrollbar#3ee2648",
-=======
     "react-gemini-scrollbar": "matrix-org/react-gemini-scrollbar#8c29605",
->>>>>>> 0598092f
     "sanitize-html": "^1.11.1",
     "velocity-animate": "^1.2.3",
     "velocity-ui-pack": "^1.2.2"
